--- conflicted
+++ resolved
@@ -79,63 +79,6 @@
         # Calculate prior entropy in bits (careful with x log x = 0 for x=0).
         log2prior = np.log2(prior, out=np.zeros_like(prior), where=prior > 0)
         self.H0 = -self.parameters.sum(prior * log2prior)
-<<<<<<< HEAD
-
-        with GridStack(self.features, self.designs, self.parameters):
-
-            # Tabulate the marginal probability P(y|xi) by integrating P(y|theta,xi) P(theta) over theta.
-            # No explicit normalization is required since P(y|theta,xi) and P(theta) are already normalized.
-            self._buffer[:] = self.likelihood
-            self._buffer *= self.prior
-            self.marginal = self.parameters.sum(self._buffer)
-            if debug:
-                marginal = self.parameters.sum(self.likelihood * self.prior)
-                assert np.allclose(marginal, self.marginal), "marginal check failed"
-
-            # Tabulate the posterior P(theta|y,xi) by normalizing P(y|theta,xi) P(theta) over parameters.
-            # Use the prior for any (design, feature) points where the likelihood x prior is zero
-            # so the corresponding information gain is zero.
-            post_norm = self.parameters.sum(self._buffer, keepdims=True)
-            self._buffer = np.divide(
-                self._buffer, post_norm, out=self._buffer, where=post_norm > 0
-            )
-            if debug:
-                # This will fail if the likelihood*prior is zero for any (design, feature) point.
-                posterior = self.parameters.normalize(self.likelihood * self.prior)
-                assert np.allclose(posterior, self._buffer), "posterior check failed"
-
-            # Tabulate the information gain in bits IG = post * log2(post) + H0.
-            # Do the calculations in stages to avoid allocating any large temporary arrays.
-            np.log2(self._buffer, out=self._buffer, where=self._buffer > 0)
-            self._buffer *= self.likelihood
-            self._buffer *= self.prior
-            self._buffer = np.divide(
-                self._buffer, post_norm, out=self._buffer, where=post_norm > 0
-            )
-            self.IG = self.H0 + self.parameters.sum(self._buffer)
-            self.IG[post_norm.reshape(self.IG.shape) == 0] = 0
-            if debug:
-                log2posterior = np.log2(
-                    posterior, out=np.zeros_like(posterior), where=posterior > 0
-                )
-                IG = self.H0 + self.parameters.sum(posterior * log2posterior)
-                assert np.allclose(IG, self.IG), "IG check failed"
-
-            # Leave the posterior in the buffer.
-            self._buffer[:] = self.likelihood
-            self._buffer *= self.prior
-            self._buffer = np.divide(
-                self._buffer, post_norm, out=self._buffer, where=post_norm > 0
-            )
-            self._buffer = np.add(
-                self._buffer, self.prior, out=self._buffer, where=post_norm == 0
-            )
-
-        with GridStack(self.features, self.designs):
-            # Tabulate the expected information gain in bits as avg of IG(y,xi) with weights P(y|xi).
-            self.EIG = self.features.sum(self.marginal * self.IG)
-
-=======
         for i, (s, mask) in enumerate(self.designs.subgrid(self.design_subgrid)):
             if i == 0:
                 # Store first subgrid likelihood for describe function
@@ -186,7 +129,6 @@
                                     IG), "IG check failed"
 
                 self.EIG[mask] = self.features.sum(marginal * IG).flatten()
->>>>>>> 5f3f8c50
         self._initialized = True
         del self._buffer
         return self.designs.getmax(self.EIG)
